/**
 * @typedef {import('./types.js').GitCommitWithConventional} GitCommitWithConventional
 * @typedef {import('./types.js').BumpRecommendation} BumpRecommendation
 * @typedef {import('./types.js').GitCommitWithConventionalAndPackageInfo} GitCommitWithConventionalAndPackageInfo
 * @typedef {import('./types.js').PublishTagInfo} PublishTagInfo
 * @typedef {import('./types.js').ChangeLogLineFormatter} ChangeLogLineFormatter
 * @typedef {import('./types.js').ChangeLogEntryFormatter} ChangeLogEntryFormatter
 * @typedef {import('type-fest').PackageJson} PackageJson
 * @typedef {import('./changelog.js').GenerateChangelogOpts} GenerateChangelogOpts
 * @typedef {import('./dependencies.js').SynchronizeBumpsReturnType} SynchronizeBumpsReturnType
 */

import appRootPath from 'app-root-path';
import { detect as detectPM } from 'detect-package-manager';
import fs from 'fs-extra';
import os from 'os';
import path from 'path';
import prompts from 'prompts';
import semver from 'semver';

import { getChangelogUpdateForPackageInfo, getFormattedChangelogDate } from './changelog.js';
import { fixCWD } from './cwd.js';
import { getBumpRecommendationForPackageInfo, synchronizeBumps } from './dependencies.js';
import { execAsync } from './exec.js';
import { filterPackagesByNames, getAllPackagesChangedBasedOnFilesModified, getPackages } from './getPackages.js';
import {
  formatVersionTagForPackage,
  getAllFilesChangedSinceTagInfos,
  getLastKnownPublishTagInfoForAllPackages,
  gitCommit,
  gitConventionalForAllPackages,
  gitPush,
  gitPushTags,
  gitTag,
  gitWorkdirUnclean,
} from './git.js';
import { conventionalCommitToBumpType } from './parser.js';
import {
  BumpType,
  BumpTypeToString,
  ChangelogAggregateUpdate,
  ChangelogEntryType,
  ChangelogUpdate,
  ChangelogUpdateEntry,
  GitConventional,
  PackageInfo,
  ReleaseAsPresets,
} from './types.js';

/**
 * @typedef {Object} AllCommandsBaseOpts
 * @property {string} [cwd=appRootPath.toString()]
 */

/**
 * Returns all detected packages for this repository
 *
 * @param {AllCommandsBaseOpts} [opts]
 * @returns {Promise<PackageInfo[]>}
 */
export async function listPackages(opts) {
  const fixedCWD = fixCWD(opts?.cwd || appRootPath.toString());

  return filterPackagesByNames(await getPackages(fixedCWD), undefined, fixedCWD);
}

/**
 * @typedef {Object} GetLastVersionTagsByPackageNameOpts
 * @property {string} [cwd=appRootPath.toString()]
 * @property {string[]} [names]
 * @property {boolean} [noFetchTags=false]
 */

/**
 * Given an optional array of package names, reads the latest
 * git tag that was used in a previous version bump operation.
 *
 * @param {GetLastVersionTagsByPackageNameOpts} [opts]
 *
 * @returns {Promise<PublishTagInfo[]>}
 */
export async function getLastVersionTagsByPackageName(opts) {
  const { names, noFetchTags = false, cwd = appRootPath.toString() } = opts ?? {};
  const fixedCWD = fixCWD(cwd);

  const filteredPackages = await filterPackagesByNames(await getPackages(fixedCWD), names, fixedCWD);

  if (!filteredPackages) return [];

  return getLastKnownPublishTagInfoForAllPackages(filteredPackages, noFetchTags, fixedCWD);
}

/**
 * Gets a list of all files that have changed since the last publish for a specific package or set of packages.
 * If no results are returned, it likely means that there was not a previous version tag detected in git.
 *
 * @param {GetLastVersionTagsByPackageNameOpts} [opts]
 * @returns {Promise<string[]>}
 */
export async function getChangedFilesSinceBump(opts) {
  const { names, noFetchTags = false, cwd = appRootPath.toString() } = opts ?? {};
  const fixedCWD = fixCWD(cwd);
  const filteredPackages = await filterPackagesByNames(await getPackages(fixedCWD), names, fixedCWD);

  if (!filteredPackages) return [];

  const tagResults = await getLastKnownPublishTagInfoForAllPackages(filteredPackages, noFetchTags, fixedCWD);

  return getAllFilesChangedSinceTagInfos(tagResults, fixedCWD);
}

/**
 * Gets a list of all packages that have changed since the last publish for a specific package or set of packages.
 * If no results are returned, it likely means that there was not a previous version tag detected in git.
 *
 * @param {GetLastVersionTagsByPackageNameOpts} [opts]
 *
 * @returns {Promise<PackageInfo[]>}
 */
export async function getChangedPackagesSinceBump(opts) {
  const { names, noFetchTags = false, cwd = appRootPath.toString() } = opts ?? {};
  const fixedCWD = fixCWD(cwd);

  const filteredPackages = await filterPackagesByNames(await getPackages(fixedCWD), names, fixedCWD);

  if (!filteredPackages) return [];

  const tagInfos = await getLastKnownPublishTagInfoForAllPackages(filteredPackages, noFetchTags, fixedCWD);
  const changedFiles = await getAllFilesChangedSinceTagInfos(tagInfos, fixedCWD);

  return getAllPackagesChangedBasedOnFilesModified(changedFiles, filteredPackages, fixedCWD);
}

/**
 * @typedef {Object} GetConventionalCommitsByPackageOpts
 * @property {string} [cwd=appRootPath.toString()]
 * @property {string[]} [names]
 * @property {boolean} [noFetchTags=false]
 * @property {boolean} [noFetchAll=false]
 */

/**
 * Parses commits since last publish for a specific package or set of packages
 * and returns them represented as Conventional Commits objects.
 *
 * @param {GetConventionalCommitsByPackageOpts} [opts]
 *
 * @returns {Promise<GitCommitWithConventionalAndPackageInfo[]>}
 */
export async function getConventionalCommitsByPackage(opts) {
  const { names, noFetchAll = false, cwd = appRootPath.toString() } = opts ?? {};
  const fixedCWD = fixCWD(cwd);

  const filteredPackages = await filterPackagesByNames(await getPackages(fixedCWD), names, fixedCWD);

  if (!filteredPackages.length) return [];

  return gitConventionalForAllPackages(filteredPackages, noFetchAll, fixedCWD);
}

/**
 * @typedef {Object} GetRecommendedBumpsByPackageReturnType
 * @property {BumpRecommendation[]} bumps
 * @property {Map<string, BumpRecommendation>} bumpsByPackageName
 * @property {PackageInfo[]} packages
 * @property {GitCommitWithConventionalAndPackageInfo[]} conventional
 */

/**
 * @typedef {Object} GetRecommendedBumpsByPackageOpts
 * @property {string[]} [names]
 * @property {ReleaseAsPresets} [releaseAs='auto']
 * @property {string} [preid='']
 * @property {boolean} [uniqify=false]
 * @property {boolean} [forceAll=false]
 * @property {boolean} [noFetchAll=false]
 * @property {boolean} [noFetchTags=false]
 * @property {boolean} [updatePeer=false]
 * @property {boolean} [updateOptional=false]
 * @property {string} [cwd=appRootPath.toString()]
 */

/**
 * Given an optional list of package names, parses the git history
 * since the last bump operation and suggests a bump.
 *
 * NOTE: It is possible for your bump recommendation to not change.
 * If this is the case, this means that your particular package has never had a version bump by the lets-version library.
 *
 * @param {GetRecommendedBumpsByPackageOpts} [opts]
 *
 * @returns {Promise<GetRecommendedBumpsByPackageReturnType>}
 */
export async function getRecommendedBumpsByPackage(opts) {
  const {
    names,
    releaseAs = ReleaseAsPresets.AUTO,
    uniqify = false,
    forceAll = false,
    noFetchAll = false,
    noFetchTags = false,
    updatePeer = false,
    updateOptional = false,
    cwd = appRootPath.toString(),
  } = opts ?? {};

  let preid = opts?.preid || '';

  /**
   * @type {GenerateChangelogOpts}
   */
  const out = {
    bumps: [],
    commits: [],
  };

  const fixedCWD = fixCWD(cwd);

  const allPackages = await getPackages(fixedCWD);
  const filteredPackages = await filterPackagesByNames(allPackages, names, fixedCWD);

  if (!filteredPackages) return { bumps: [], bumpsByPackageName: new Map(), conventional: [], packages: [] };

  const filteredPackagesByName = new Map(filteredPackages.map(p => [p.name, p]));

  const conventional = await gitConventionalForAllPackages(filteredPackages, noFetchAll, fixedCWD);
  out.commits = conventional;

  const tagsForPackagesMap = new Map(
    (await getLastKnownPublishTagInfoForAllPackages(filteredPackages, noFetchTags, fixedCWD)).map(t => [
      t.packageName,
      t,
    ]),
  );

  // we need to gather the commit types per-package, then pick the "greatest" or "most disruptive" one
  // as the one that will determine the bump to be applied
  /** @type {Map<string, BumpType>} */
  const bumpTypeByPackageName = new Map();

  if (preid && releaseAs) {
    console.warn('Both preid and releaseAs were set. preid takes precedence');
  }
  const isExactRelease = Boolean(semver.coerce(releaseAs));

  if (!isExactRelease) {
    for (const commit of conventional) {
      // this is the "AUTO" setting, by default, and also the "preid" case
      let bumpType = Math.max(
        bumpTypeByPackageName.get(commit.packageInfo.name) ?? BumpType.PATCH,
        preid ? BumpType.PRERELEASE : conventionalCommitToBumpType(commit),
      );

      if (!preid) {
        switch (releaseAs) {
          case ReleaseAsPresets.ALPHA:
            bumpType = BumpType.PRERELEASE;
            preid = 'alpha';
            break;
          case ReleaseAsPresets.AUTO:
            /* no-op */
            break;
          case ReleaseAsPresets.BETA:
            bumpType = BumpType.PRERELEASE;
            preid = 'beta';
            break;
          case ReleaseAsPresets.MAJOR:
            bumpType = BumpType.MAJOR;
            break;
          case ReleaseAsPresets.MINOR:
            bumpType = BumpType.MINOR;
            break;
          case ReleaseAsPresets.PATCH:
            bumpType = BumpType.PATCH;
            break;
          default:
            throw new Error(
              `Unable to getRecommendedBumpsByPackage because an invalid releaseAs of "${releaseAs}" was provided`,
            );
        }
      }

      bumpTypeByPackageName.set(commit.packageInfo.name, bumpType);
    }
  }

  if (forceAll || isExactRelease) {
    // loop over all packages and set any packages that don't
    // already have an entry to a PATCH
    for (const packageInfo of filteredPackages) {
      if (isExactRelease) {
        bumpTypeByPackageName.set(packageInfo.name, BumpType.EXACT);
        continue;
      }

      if (bumpTypeByPackageName.has(packageInfo.name)) continue;

      let forcedBumpType = BumpType.PATCH;
      switch (releaseAs) {
        case ReleaseAsPresets.ALPHA:
        case ReleaseAsPresets.BETA:
          forcedBumpType = BumpType.PRERELEASE;
          break;
        case ReleaseAsPresets.MAJOR:
          forcedBumpType = BumpType.MAJOR;
          break;
        case ReleaseAsPresets.MINOR:
          forcedBumpType = BumpType.MINOR;
          break;
        case ReleaseAsPresets.PATCH:
          forcedBumpType = BumpType.PATCH;
          break;
        default:
          break;
      }

      bumpTypeByPackageName.set(packageInfo.name, forcedBumpType);
    }
  }

  for (const [packageName, bumpType] of bumpTypeByPackageName.entries()) {
    const packageInfo = filteredPackagesByName.get(packageName);
    if (!packageInfo) {
      throw new Error(`No package info for ${packageName} was loaded in memory. Unable to get recommended bump.`);
    }
    const tagInfo = tagsForPackagesMap.get(packageName);

    // preids take precedence above all
    const from = forceAll || preid || isExactRelease || tagInfo?.sha ? packageInfo.version : null;

    out.bumps.push(
      await getBumpRecommendationForPackageInfo(packageInfo, from, bumpType, releaseAs, preid, uniqify, fixedCWD),
    );
  }

  const synchronized = await synchronizeBumps(
    out.bumps,
    new Map(out.bumps.map(b => [b.packageInfo.name, b])),
    allPackages,
    releaseAs,
    preid,
    uniqify,
    updatePeer,
    updateOptional,
    fixedCWD,
  );

  return { ...synchronized, conventional };
}

/**
 * @typedef {Object} ApplyRecommendedBumpsByPackageOpts
 * @property {string[]} [names]
 * @property {ReleaseAsPresets} [releaseAs='auto']
 * @property {string} [preid='']
 * @property {boolean} [uniqify=false]
 * @property {boolean} [forceAll=false]
 * @property {boolean} [noFetchAll=false]
 * @property {boolean} [noFetchTags=false]
 * @property {boolean} [yes=false] - If true, skips all user confirmations
 * @property {boolean} [updatePeer=false] - If true, will update any dependent "package.json#peerDependencies" fields
 * @property {boolean} [updateOptional=false] - If true, will update any dependent "package.json#optionalDependencies" fields
 * @property {boolean} [noPush=false] - If true, will prevent pushing any changes to upstream / origin
 * @property {boolean} [rollupChangelog=false] - If true, in addition to updating changelog files for all packages that will be bumped, creates a "rollup" CHANGELOG.md at the root of the repo that contains an aggregate of changes
 * @property {boolean} [noChangelog=false] - If true, will not write CHANGELOG.md updates for each package that has changed
 * @property {boolean} [dryRun=false] - If true, will print the changes that are expected to happen at every step instead of actually writing the changes
 * @property {ChangeLogLineFormatter} [changelogLineFormatter] - If provided, will be used to format the changelog line for each package that has changed
 * @property {string} [cwd=appRootPath.toString()]
 */

/**
 * Given an optional list of package names, parses the git history
 * since the last bump operation, suggest a bump and applies it, also
 * updating any dependent package.json files across your repository.
 *
 * NOTE: It is possible for your bump recommendation to not change.
 * If this is the case, this means that your particular package has never had a version bump by the lets-version library.
 *
<<<<<<< HEAD
 * @param {ApplyRecommendedBumpsByPackageOpts} [opts]
=======
 * @param {string[]} [names]
 * @param {ReleaseAsPresets} [releaseAs='auto']
 * @param {string} [preid='']
 * @param {boolean} [uniqify=false]
 * @param {boolean} [forceAll=false]
 * @param {boolean} [noFetchAll=false]
 * @param {boolean} [noFetchTags=false]
 * @param {object} [opts]
 * @param {boolean} [opts.yes=false] - If true, skips all user confirmations
 * @param {boolean} [opts.updatePeer=false] - If true, will update any dependent "package.json#peerDependencies" fields
 * @param {boolean} [opts.updateOptional=false] - If true, will update any dependent "package.json#optionalDependencies" fields
 * @param {boolean} [opts.noPush=false] - If true, will prevent pushing any changes to upstream / origin
 * @param {boolean} [opts.noChangelog=false] - If true, will not write CHANGELOG.md updates for each package that has changed
 * @param {boolean} [opts.dryRun=false] - If true, will print the changes that are expected to happen at every step instead of actually writing the changes
 * @param {ChangeLogLineFormatter} [opts.changelogLineFormatter] - If provided, will be used to format the changelog line for each package that has changed
 * @param {ChangeLogEntryFormatter} [opts.changelogEntryFormatter] - If provided, will be used to format the changelog entry for all of the changes for a version
 * @param {string} [cwd=appRootPath.toString()]
>>>>>>> 9d84faba
 *
 * @returns {Promise<GetRecommendedBumpsByPackageReturnType | null>}
 */
export async function applyRecommendedBumpsByPackage(opts) {
  const {
    cwd = appRootPath.toString(),
    dryRun = false,
    forceAll = false,
    names,
    noChangelog = false,
    noFetchAll = false,
    noFetchTags = false,
    noPush = false,
    preid = '',
    releaseAs = ReleaseAsPresets.AUTO,
    rollupChangelog = false,
    uniqify = false,
    updateOptional = false,
    updatePeer = false,
  } = opts ?? {};
  const fixedCWD = fixCWD(cwd);

  let yes = opts?.yes || false;

  if (dryRun) console.warn('**Dry Run has been enabled**');

  const workingDirUnclean = await gitWorkdirUnclean(fixedCWD);

  if (workingDirUnclean) {
    console.warn('Unable to apply version bumps because', fixedCWD, 'has uncommitted changes');
    return null;
  }

  const allPackages = await getPackages(fixedCWD);

  if (!allPackages.length) return null;

  const synchronized = await getRecommendedBumpsByPackage({
    cwd: fixedCWD,
    names,
    releaseAs,
    preid,
    uniqify,
    forceAll,
    noFetchAll,
    noFetchTags,
    updatePeer,
    updateOptional,
  });
  const { bumpsByPackageName: presyncBumpsByPackageName } = synchronized;

  if (!synchronized.bumps.length) {
    console.warn('Unable to apply version bumps because no packages need bumping.');
    return null;
  }

  let requireUserConfirmation = false;

  const message = synchronized.bumps
    .map(
      b =>
        `package: ${b.packageInfo.name}${os.EOL}  bump: ${b.from ? `${b.from} -> ${b.to}` : `First time -> ${b.to}`}${
          os.EOL
        }  type: ${BumpTypeToString[b.type]}${os.EOL}  valid: ${b.isValid}`,
    )
    .join(`${os.EOL}${os.EOL}`);
  if (!yes) {
    requireUserConfirmation = true;
    const response = await prompts([
      {
        message: `The following bumps will be applied:${os.EOL}${os.EOL}${message}${os.EOL}${os.EOL}Do you want to continue?`,
        name: 'yes',
        type: 'confirm',
      },
    ]);
    yes = response.yes;
  }

  if (!yes) {
    console.warn('User did not confirm changes. Aborting now.');
    return null;
  }

  // don't want to print the operations message twice, so we track whether a user needed to confirm something
  if (!requireUserConfirmation) console.info(`Will perform the following updates:${os.EOL}${os.EOL}${message}`);

  // flush package.json updates out to disk
  await Promise.all(
    synchronized.bumps.map(async b => {
      if (dryRun) {
        console.info(`Will write package.json updates for ${b.packageInfo.name} to ${b.packageInfo.packageJSONPath}`);
      } else fs.writeFile(b.packageInfo.packageJSONPath, JSON.stringify(b.packageInfo.pkg, null, 2), 'utf-8');
    }),
  );

  // install deps to ensure lockfiles are updated
  const pm = await detectPM({ cwd: fixedCWD });

  if (dryRun) console.info(`Will run ${pm} install to synchronize lockfiles`);
  else {
    let didSyncLockFiles = false;
    /**
     * As of 5/30/2023, there is an open bug with NPM that causes "npm ci" to fail
     * due to some internal race condition where lockfiles need a subsequent
     * npm install to flush out all the changes.
     * https://github.com/npm/cli/issues/4859#issuecomment-1120018666
     * and
     * https://github.com/npm/cli/issues/4942
     */
    const syncLockfiles = async () => {
      try {
        await execAsync(`${pm} install`, { cwd: fixedCWD, stdio: 'ignore' });
        didSyncLockFiles = true;
      } catch (error) {
        didSyncLockFiles = false;
      }
    };
    await syncLockfiles();
    await syncLockfiles();

    if (!didSyncLockFiles) {
      console.error('Failed to synchronize lock files. Aborting remaining operations');
      process.exit(1);
    }
  }

  // generate changelogs
  if (!noChangelog) {
    // there may be packages that now need to have changelogs updated
    // because they're being bumped as the result of dep tree updates.
    // we need to apply some additional changelogs if that's the casue
    const changelogInfo = await getChangelogUpdateForPackageInfo({
      commits: synchronized.conventional,
      bumps: synchronized.bumps,
      lineFormatter: opts?.changelogLineFormatter,
    });

    for (const syncbump of synchronized.bumps) {
      if (presyncBumpsByPackageName.has(syncbump.packageInfo.name)) continue;

      changelogInfo.push(
        new ChangelogUpdate(getFormattedChangelogDate(), syncbump, {
          [ChangelogEntryType.MISC]: new ChangelogUpdateEntry(
            ChangelogEntryType.MISC,
            [
              new GitConventional({
                body: null,
                breaking: syncbump.type === BumpType.MAJOR,
                footer: null,
                header: 'Version bump due to parent version bump',
                mentions: null,
                merge: null,
                notes: [],
                sha: '',
              }),
            ],
            opts?.changelogLineFormatter,
          ),
        }),
      );
    }

    // actually write the changelogs
    await Promise.all(
      changelogInfo.map(async c => {
        let existingChangelog = '';
        const changelogDir = path.dirname(c.changelogPath);

        await fs.ensureDir(changelogDir);

        try {
          existingChangelog = await fs.readFile(c.changelogPath, 'utf-8');
        } catch (error) {
          /* file doesn't exist */
        }
        const changelogUpdates = opts?.changelogEntryFormatter
          ? opts.changelogEntryFormatter(c)
          : `${c.toString()}${os.EOL}---${os.EOL}${os.EOL}`;

        if (dryRun) {
          console.info(
            `Will write the following changelog update to ${c.changelogPath}:${os.EOL}${os.EOL}${changelogUpdates}`,
          );
        } else await fs.writeFile(c.changelogPath, `${changelogUpdates}${existingChangelog}`, 'utf-8');
      }),
    );

    if (rollupChangelog) {
      // User wants an aggregated changelog at the root.
      // if this repo only has a single package AND that package is marked
      // as the root package, do nothing

      const continueWithRollupChangelog =
        (synchronized.packages.length === 1 && !synchronized.packages[0]?.root) || synchronized.packages.length > 1;

      if (continueWithRollupChangelog) {
        const changelogUpdates = new ChangelogAggregateUpdate(fixedCWD, getFormattedChangelogDate(), changelogInfo);
        if (!dryRun) await fs.ensureFile(changelogUpdates.changelogPath);

        let existingChangelog = '';
        try {
          existingChangelog = await fs.readFile(changelogUpdates.changelogPath, 'utf-8');
        } catch (error) {}

        if (dryRun) {
          console.info(
            `Will write the following rollup changelog updated to ${changelogUpdates.changelogPath}:${os.EOL}${
              os.EOL
            }${changelogUpdates.toString()}`,
          );
        } else {
          await fs.writeFile(
            changelogUpdates.changelogPath,
            `${changelogUpdates.toString()}${existingChangelog}`,
            'utf-8',
          );
        }
      }
    }
  }

  // commit the stuffs
  const header = 'Version Bump';
  const body = synchronized.bumps.map(b => `${b.packageInfo.name}@${b.to}`).join(os.EOL);
  if (dryRun) {
    console.info(
      `~~~~~${os.EOL}Will create a git commit with the following message:${os.EOL}${os.EOL}${header}${os.EOL}${os.EOL}${body}${os.EOL}~~~~~`,
    );
  } else await gitCommit(header, body, '', fixedCWD);

  // create all the git tags
  const tagsToPush = await Promise.all(
    synchronized.bumps.map(async b => {
      const tag = formatVersionTagForPackage(
        new PackageInfo({
          ...b.packageInfo,
          version: b.to,
        }),
      );
      if (dryRun) console.info(`Will create the following git tag: ${tag}`);
      else await gitTag(tag, fixedCWD);

      return tag;
    }, fixedCWD),
  );

  // push to upstream
  if (!noPush) {
    if (dryRun) console.info(`Will git push --no-verify all changes made during the version bump operation`);
    else await gitPush(fixedCWD);

    if (dryRun) console.info(`Will push the following git tags: ${tagsToPush.join(' ')}`);
    else await gitPushTags(tagsToPush, fixedCWD);
  }

  return synchronized;
}<|MERGE_RESOLUTION|>--- conflicted
+++ resolved
@@ -365,6 +365,7 @@
  * @property {boolean} [noChangelog=false] - If true, will not write CHANGELOG.md updates for each package that has changed
  * @property {boolean} [dryRun=false] - If true, will print the changes that are expected to happen at every step instead of actually writing the changes
  * @property {ChangeLogLineFormatter} [changelogLineFormatter] - If provided, will be used to format the changelog line for each package that has changed
+ * @property {ChangeLogEntryFormatter} [changelogEntryFormatter] - If provided, will be used to format the changelog line for each package that has changed
  * @property {string} [cwd=appRootPath.toString()]
  */
 
@@ -376,27 +377,7 @@
  * NOTE: It is possible for your bump recommendation to not change.
  * If this is the case, this means that your particular package has never had a version bump by the lets-version library.
  *
-<<<<<<< HEAD
  * @param {ApplyRecommendedBumpsByPackageOpts} [opts]
-=======
- * @param {string[]} [names]
- * @param {ReleaseAsPresets} [releaseAs='auto']
- * @param {string} [preid='']
- * @param {boolean} [uniqify=false]
- * @param {boolean} [forceAll=false]
- * @param {boolean} [noFetchAll=false]
- * @param {boolean} [noFetchTags=false]
- * @param {object} [opts]
- * @param {boolean} [opts.yes=false] - If true, skips all user confirmations
- * @param {boolean} [opts.updatePeer=false] - If true, will update any dependent "package.json#peerDependencies" fields
- * @param {boolean} [opts.updateOptional=false] - If true, will update any dependent "package.json#optionalDependencies" fields
- * @param {boolean} [opts.noPush=false] - If true, will prevent pushing any changes to upstream / origin
- * @param {boolean} [opts.noChangelog=false] - If true, will not write CHANGELOG.md updates for each package that has changed
- * @param {boolean} [opts.dryRun=false] - If true, will print the changes that are expected to happen at every step instead of actually writing the changes
- * @param {ChangeLogLineFormatter} [opts.changelogLineFormatter] - If provided, will be used to format the changelog line for each package that has changed
- * @param {ChangeLogEntryFormatter} [opts.changelogEntryFormatter] - If provided, will be used to format the changelog entry for all of the changes for a version
- * @param {string} [cwd=appRootPath.toString()]
->>>>>>> 9d84faba
  *
  * @returns {Promise<GetRecommendedBumpsByPackageReturnType | null>}
  */
